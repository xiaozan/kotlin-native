--- conflicted
+++ resolved
@@ -27,21 +27,12 @@
     }
 
     fun addPrimitiveBinaryOperation(operation: IElementType, firstOp: LLVMVariable, secondOp: LLVMVariable): LLVMVariable {
-<<<<<<< HEAD
-        val newVar = getNewVariable(::LLVMIntType)
-        val llvmOperator = when (operation) {
-            KtTokens.PLUS -> "add nsw i32"
-            KtTokens.MINUS -> "sub nsw i32"
-            KtTokens.MUL -> "mul nsw i32"
-            else -> throw UnsupportedOperationException("Unknown binary operator")
-=======
         val newVar = getNewVariable(LLVMIntType())
         val llvmExpression = when (operation) {
             KtTokens.PLUS -> firstOp.type!!.operatorPlus(newVar, firstOp, secondOp)
             KtTokens.MINUS -> firstOp.type!!.operatorMinus(newVar, firstOp, secondOp)
             KtTokens.MUL -> firstOp.type!!.operatorTimes(newVar, firstOp, secondOp)
             else -> throw UnsupportedOperationException("Unkbown binary operator")
->>>>>>> ac76e305
         }
 
         addAssignment(newVar, llvmExpression)
@@ -49,13 +40,10 @@
         return newVar
     }
 
-<<<<<<< HEAD
-=======
     fun addAssignment(llvmVariable: LLVMNode, assignExpression: LLVMNode) {
         llvmCode.appendln("$llvmVariable = $assignExpression")
     }
 
->>>>>>> ac76e305
     fun clean() {
         llvmCode = StringBuilder()
     }
